load("//tools/bzl:maven_jar.bzl", "maven_jar")

<<<<<<< HEAD
JACKSON_REV = "2.8.9"
=======
JACKSON_VER = "2.9.7"
>>>>>>> 1c7533b4

def external_plugin_deps(omit_jackson_core = True):
    if not omit_jackson_core:
        maven_jar(
            name = "jackson-core",
<<<<<<< HEAD
            artifact = "com.fasterxml.jackson.core:jackson-core:" + JACKSON_REV,
            sha1 = "569b1752705da98f49aabe2911cc956ff7d8ed9d",
=======
            artifact = "com.fasterxml.jackson.core:jackson-core:" + JACKSON_VER,
            sha1 = "4b7f0e0dc527fab032e9800ed231080fdc3ac015",
>>>>>>> 1c7533b4
        )

    maven_jar(
        name = "jackson-databind",
<<<<<<< HEAD
        artifact = "com.fasterxml.jackson.core:jackson-databind:" + JACKSON_REV,
        sha1 = "4dfca3975be3c1a98eacb829e70f02e9a71bc159",
=======
        artifact = "com.fasterxml.jackson.core:jackson-databind:" + JACKSON_VER,
        sha1 = "e6faad47abd3179666e89068485a1b88a195ceb7",
>>>>>>> 1c7533b4
    )

    maven_jar(
        name = "jackson-annotations",
<<<<<<< HEAD
        artifact = "com.fasterxml.jackson.core:jackson-annotations:" + JACKSON_REV,
        sha1 = "e0e758381a6579cb2029dace23a7209b90ac7232",
=======
        artifact = "com.fasterxml.jackson.core:jackson-annotations:" + JACKSON_VER,
        sha1 = "4b838e5c4fc17ac02f3293e9a558bb781a51c46d",
>>>>>>> 1c7533b4
    )

    maven_jar(
        name = "jackson-dataformat-yaml",
<<<<<<< HEAD
        artifact = "com.fasterxml.jackson.dataformat:jackson-dataformat-yaml:" + JACKSON_REV,
        sha1 = "607f3253c20267e385c85f60c859760a73a29e37",
=======
        artifact = "com.fasterxml.jackson.dataformat:jackson-dataformat-yaml:" + JACKSON_VER,
        sha1 = "a428edc4bb34a2da98a50eb759c26941d4e85960",
>>>>>>> 1c7533b4
    )

    maven_jar(
        name = "snakeyaml",
<<<<<<< HEAD
        artifact = "org.yaml:snakeyaml:1.17",
        sha1 = "7a27ea250c5130b2922b86dea63cbb1cc10a660c",
=======
        artifact = "org.yaml:snakeyaml:1.23",
        sha1 = "ec62d74fe50689c28c0ff5b35d3aebcaa8b5be68",
>>>>>>> 1c7533b4
    )<|MERGE_RESOLUTION|>--- conflicted
+++ resolved
@@ -1,64 +1,35 @@
 load("//tools/bzl:maven_jar.bzl", "maven_jar")
 
-<<<<<<< HEAD
-JACKSON_REV = "2.8.9"
-=======
 JACKSON_VER = "2.9.7"
->>>>>>> 1c7533b4
 
 def external_plugin_deps(omit_jackson_core = True):
     if not omit_jackson_core:
         maven_jar(
             name = "jackson-core",
-<<<<<<< HEAD
-            artifact = "com.fasterxml.jackson.core:jackson-core:" + JACKSON_REV,
-            sha1 = "569b1752705da98f49aabe2911cc956ff7d8ed9d",
-=======
             artifact = "com.fasterxml.jackson.core:jackson-core:" + JACKSON_VER,
             sha1 = "4b7f0e0dc527fab032e9800ed231080fdc3ac015",
->>>>>>> 1c7533b4
         )
 
     maven_jar(
         name = "jackson-databind",
-<<<<<<< HEAD
-        artifact = "com.fasterxml.jackson.core:jackson-databind:" + JACKSON_REV,
-        sha1 = "4dfca3975be3c1a98eacb829e70f02e9a71bc159",
-=======
         artifact = "com.fasterxml.jackson.core:jackson-databind:" + JACKSON_VER,
         sha1 = "e6faad47abd3179666e89068485a1b88a195ceb7",
->>>>>>> 1c7533b4
     )
 
     maven_jar(
         name = "jackson-annotations",
-<<<<<<< HEAD
-        artifact = "com.fasterxml.jackson.core:jackson-annotations:" + JACKSON_REV,
-        sha1 = "e0e758381a6579cb2029dace23a7209b90ac7232",
-=======
         artifact = "com.fasterxml.jackson.core:jackson-annotations:" + JACKSON_VER,
         sha1 = "4b838e5c4fc17ac02f3293e9a558bb781a51c46d",
->>>>>>> 1c7533b4
     )
 
     maven_jar(
         name = "jackson-dataformat-yaml",
-<<<<<<< HEAD
-        artifact = "com.fasterxml.jackson.dataformat:jackson-dataformat-yaml:" + JACKSON_REV,
-        sha1 = "607f3253c20267e385c85f60c859760a73a29e37",
-=======
         artifact = "com.fasterxml.jackson.dataformat:jackson-dataformat-yaml:" + JACKSON_VER,
         sha1 = "a428edc4bb34a2da98a50eb759c26941d4e85960",
->>>>>>> 1c7533b4
     )
 
     maven_jar(
         name = "snakeyaml",
-<<<<<<< HEAD
-        artifact = "org.yaml:snakeyaml:1.17",
-        sha1 = "7a27ea250c5130b2922b86dea63cbb1cc10a660c",
-=======
         artifact = "org.yaml:snakeyaml:1.23",
         sha1 = "ec62d74fe50689c28c0ff5b35d3aebcaa8b5be68",
->>>>>>> 1c7533b4
     )