--- conflicted
+++ resolved
@@ -56,17 +56,10 @@
    $ git clone https://gerrit.googlesource.com/gerrit
    $ cd gerrit/plugins
    $ ln -s ../../owners/owners* .
-<<<<<<< HEAD
    $ cd ..
    $ cat ../owners/.buckconfig >> .buckconfig
    $ buck test plugins/owners-common:test
    $ buck build plugins/owners plugins/owners-autoassign
-=======
-   $ cp -f ../../owners/external_plugin_deps.bzl .
-   $ cd ..
-   $ bazel test plugins/owners-common:test
-   $ bazel build plugins/owners plugins/owners-autoassign
->>>>>>> 215cd99f
 ```
 
 NOTE: the owners-common folder is producing shared artifacts for the two plugins
